--- conflicted
+++ resolved
@@ -72,14 +72,9 @@
 
 
 class Req:
-<<<<<<< HEAD
     def __init__(self, rid, origin_input_text, origin_input_ids, arrival_time=None):
-=======
     """Store all inforamtion of a request."""
 
-    def __init__(self, rid, origin_input_text, origin_input_ids):
-        # Input and output info
->>>>>>> 396a6924
         self.rid = rid
         self.origin_input_text = origin_input_text
         self.origin_input_ids_unpadded = origin_input_ids  # Before image padding
